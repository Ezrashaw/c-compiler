--- conflicted
+++ resolved
@@ -1,4 +1,3 @@
-<<<<<<< HEAD
 // TODO: make `ret` simply jump to the end of the function (allowing us to collapse stack frame logic)
 // this should allow minimal code overhead for returns
 
@@ -11,10 +10,7 @@
 //    stack frame stuff
 //    ret
 
-use std::{collections::HashMap};
-=======
 use std::collections::HashMap;
->>>>>>> c518fb85
 
 use crate::parser::{
     ast::{BlockItem, Program, Statement},
@@ -81,9 +77,6 @@
             }
             self.output.push_str("pushl %eax\n");
             self.stack_index += 4;
-<<<<<<< HEAD
-            self.variables.insert(name, self.stack_index);
-=======
             self.variables.insert(&name, self.stack_index);
         }
     }
@@ -93,7 +86,6 @@
             self.write_expression(exp);
 
             self.write_fn_pro();
->>>>>>> c518fb85
         } else if let Statement::Expression(exp) = statement {
             self.write_expression(exp);
         } else if let Statement::Conditional(cntrl, state_true, state_false) = statement {
